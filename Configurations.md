--- conflicted
+++ resolved
@@ -2063,11 +2063,7 @@
 
 - **Default value**: `Preserve`
 - **Possible values**: `Preserve`, `StdExternalCrate`, `One`
-<<<<<<< HEAD
-- **Stable**: No
-=======
 - **Stable**: No (tracking issue: [#5083](https://github.com/rust-lang/rustfmt/issues/5083))
->>>>>>> ec46ffd9
 
 #### `Preserve` (default):
 
